--- conflicted
+++ resolved
@@ -3,14 +3,11 @@
 import torch
 import gdown
 
-<<<<<<< HEAD
 from boxmot.utils.checks import TestRequirements
 from boxmot.utils import WEIGHTS
 
 tr = TestRequirements()
 
-=======
->>>>>>> d9d5d37b
 from ultralytics.yolo.engine.results import Boxes, Results
 from boxmot.utils import logger as LOGGER
 from boxmot.utils.ops import xywh2xyxy
